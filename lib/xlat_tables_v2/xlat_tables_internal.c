--- conflicted
+++ resolved
@@ -844,10 +844,6 @@
 	assert(mm_last->size == 0);
 
 	*mm_cursor = *mm;
-<<<<<<< HEAD
-=======
-	mm_cursor->attr |= MT_DYNAMIC;
->>>>>>> ea12986b
 
 	/*
 	 * Update the translation tables if the xlat tables are initialized. If
